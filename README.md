# najafi-2018-nwb

This project presents the data accompanying the paper
> Najafi, Farzaneh, Gamaleldin F. Elsayed, Eftychios Pnevmatikakis, John Cunningham, and Anne K. Churchland. "Inhibitory and excitatory populations in parietal cortex are equally selective for decision outcome in both novices and experts." bioRxiv (2018): 354340.

https://www.biorxiv.org/content/early/2018/10/10/354340

The original data are available from Cold Spring Harbor Laboratory:  http://repository.cshl.edu/36980/

<<<<<<< HEAD

## Conversion to NWB 2.0
This repository will contain the Python 3+ code to convert the dataset into the NWB 2.0 format (See https://neurodatawithoutborders.github.io/)
=======
# Converting the original data
The data download instructions are for a Unix-family OS such as Linux or Mac OS with Python 3.7+ on the system path as `python3`. 

## Clone this repository and download the data
In the terminal window, git clone
>>>>>>> d8e0e68f

```console
$ git clone https://github.com/vathes/najafi-2018-nwb.git
$ cd najafi-2018-nwb
``` 

## Download the original data 

The following command will download the original data from CSHL (~70 TB).
```console 
$ mkdir data
$ python3 scripts/download.py
```
This may take several hours.  If the download is interrupted, simply re-run `download.py` and it will pick up where it left.

Verify that all 18 files have downloaded.
```console
$ ls data
FN_dataSharing.tgz-aa	FN_dataSharing.tgz-af	FN_dataSharing.tgz-ak	FN_dataSharing.tgz-ap
FN_dataSharing.tgz-ab	FN_dataSharing.tgz-ag	FN_dataSharing.tgz-al	FN_dataSharing.tgz-aq
FN_dataSharing.tgz-ac	FN_dataSharing.tgz-ah	FN_dataSharing.tgz-am	FN_dataSharing.tgz-ar
FN_dataSharing.tgz-ad	FN_dataSharing.tgz-ai	FN_dataSharing.tgz-an
FN_dataSharing.tgz-ae	FN_dataSharing.tgz-aj	FN_dataSharing.tgz-ao
```

Now unpack the tar files:

```console
$ cat data/FN_dataSharing.tgz-a* | tar -C data -xzf -
```

Verify that the data have unpacked:

```console
$ ls data/FN_dataSharing
bag-info.txt		data			manifest-sha256.txt	tagmanifest-sha256.txt
bagit.txt		manifest-md5.txt	tagmanifest-md5.txt
```


## Conversion to NWB 2.0
The following command will convert the dataset into the NWB 2.0 format (See https://neurodatawithoutborders.github.io/)

```console
$ python3 scripts/NWB_convert.py
```

The resulted data directory includes a `manifest.txt` file specifying all available data, and a data folder containing the `.mat` files.

The conversion to NWB 2.0 format is done via the [`NWB_conversion.py`](https://github.com/ttngu207/najafi-2018-nwb/blob/master/scripts/NWB_conversion.py) script. This script takes one argument, a `.json` config file, specifying the *manifest* file, output directory, and some metadata. 

An example content of the *.json* config file is as follow: 
```json
{
	"manifest": "data/manifest-md5.txt",
	"general": 
		{
			"experimenter" : "Farzaneh Najafi",
			"institution" : "Cold Spring Harbor Laboratory",
			"related_publications" : "https://doi.org/10.1101/354340"
		},
	"error_log" : "data/conversion_error_log.txt",
	"output_dir" : "data/NWB 2.0"
}
```

The converted NWB 2.0 files will be saved in the `output_dir` directory specified in the *.json* file. Running the conversion script is as follow: 

```console
$ python3 NWB_conversion conversion_config.json
```

# Showcase work with NWB:N files
This repository will contain Jupyter Notebook demonstrating how to navigate and query the dataset. 

See this [Jupyter Notebook](https://github.com/ttngu207/najafi-2018-nwb/blob/master/notebooks/NWB2.0_Tutorial.ipynb) for a tutorial on using [**PyNWB**](https://pynwb.readthedocs.io/en/latest/) API to access NWB 2.0 data, to process and plot some of the key figures presented in this study (https://doi.org/10.1101/354340). <|MERGE_RESOLUTION|>--- conflicted
+++ resolved
@@ -7,17 +7,11 @@
 
 The original data are available from Cold Spring Harbor Laboratory:  http://repository.cshl.edu/36980/
 
-<<<<<<< HEAD
-
-## Conversion to NWB 2.0
-This repository will contain the Python 3+ code to convert the dataset into the NWB 2.0 format (See https://neurodatawithoutborders.github.io/)
-=======
 # Converting the original data
 The data download instructions are for a Unix-family OS such as Linux or Mac OS with Python 3.7+ on the system path as `python3`. 
 
 ## Clone this repository and download the data
 In the terminal window, git clone
->>>>>>> d8e0e68f
 
 ```console
 $ git clone https://github.com/vathes/najafi-2018-nwb.git
